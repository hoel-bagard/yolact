--- conflicted
+++ resolved
@@ -666,7 +666,518 @@
 
 
 
-<<<<<<< HEAD
+# Pretty close to the original ssd300 just using resnet101 instead of vgg16
+ssd550_resnet101_config = coco_base_config.copy({
+    'name': 'ssd550_resnet101',
+    'backbone': resnet101_backbone.copy({
+        'selected_layers': list(range(2, 8)),
+        'pred_scales': [[5, 4]]*6,
+        'pred_aspect_ratios': [ [[1], [1, sqrt(2), 1/sqrt(2), sqrt(3), 1/sqrt(3)][:n]] for n in [3, 5, 5, 5, 3, 3] ],
+    }),
+
+    'max_size': 550,
+    'mask_size': 20, # Turned out not to help much
+
+    'train_masks': True,
+    'preserve_aspect_ratio': False,
+    'use_prediction_module': False,
+    'use_yolo_regressors': False,
+})
+
+ssd550_resnet101_yolo_matching_config = ssd550_resnet101_config.copy({
+    'name': 'ssd550_resnet101_yolo_matching',
+
+    'mask_size': 16,
+
+    'use_yolo_regressors': True,
+    'use_prediction_matching': True,
+
+    # Because of prediction matching, the number of positives goes up to high and thus
+    # we run out of memory when training masks. The amount of memory for training masks
+    # is proportional to the number of positives after all.
+    'train_masks': False,
+})
+
+
+# Close to vanilla ssd300
+ssd300_config = coco_base_config.copy({
+    'name': 'ssd300',
+    'backbone': vgg16_backbone.copy({
+        'selected_layers': [3] + list(range(5, 10)),
+        'pred_scales': [[5, 4]]*6,
+        'pred_aspect_ratios': [ [[1], [1, sqrt(2), 1/sqrt(2), sqrt(3), 1/sqrt(3)][:n]] for n in [3, 5, 5, 5, 3, 3] ],
+    }),
+
+    'max_size': 300,
+    'mask_size': 20, # Turned out not to help much
+
+    'train_masks': True,
+    'preserve_aspect_ratio': False,
+    'use_prediction_module': False,
+    'use_yolo_regressors': False,
+})
+
+# Close to vanilla ssd300 but bigger!
+ssd550_config = ssd300_config.copy({
+    'name': 'ssd550',
+    'backbone': ssd300_config.backbone.copy({
+        'args': (vgg16_arch, [(256, 2), (256, 2), (128, 2), (128, 1), (128, 1)], [4]),
+        'selected_layers': [4] + list(range(6, 11)),
+    }),
+
+    'max_size': 550,
+    'mask_size': 16,
+})
+
+yolact_resnet101_config = ssd550_resnet101_config.copy({
+    'name': 'yolact_resnet101',
+
+    'train_masks': True,
+    'preserve_aspect_ratio': False,
+    'use_prediction_module': False,
+    'use_yolo_regressors': True,
+    'use_prediction_matching': False,
+
+    'mask_type': mask_type.lincomb,
+    'masks_to_train': 100,
+    'mask_proto_src': 0,
+    'mask_proto_net': [],
+})
+
+yolact_resnet101_dedicated_config = yolact_resnet101_config.copy({
+    'name': 'yolact_resnet101_dedicated',
+    'mask_proto_src': None,
+    'mask_proto_net': [(256, 3, {'stride': 2})],
+})
+
+yolact_resnet101_deep_config = yolact_resnet101_config.copy({
+    'name': 'yolact_resnet101_deep',
+    'mask_proto_src': 0,
+    'mask_proto_net': [(256, 3, {'stride': 2}), (256, 3, {'stride': 2})] + [(256, 3, {})] * 3,
+})
+
+yolact_resnet101_shallow_config = yolact_resnet101_config.copy({
+    'name': 'yolact_resnet101_shallow',
+    'mask_proto_src': 0,
+    'mask_proto_net': [(256, 3, {'stride': 2}), (256, 3, {'stride': 2})],
+})
+
+yolact_resnet101_conv4_config = yolact_resnet101_config.copy({
+    'name': 'yolact_resnet101_conv4',
+    'mask_proto_src': 2,
+    'mask_proto_net': [(256, 3, {'padding': 1})] * 5,
+})
+
+yolact_resnet101_deconv4_config = yolact_resnet101_config.copy({
+    'name': 'yolact_resnet101_deconv4',
+    'mask_proto_src': 2,
+    'mask_proto_net': [(256, 3, {'padding': 1})] * 3 + [(256, -2, {'stride': 2})] * 2 + [(256, 3, {'padding': 1})],
+})
+
+yolact_resnet101_maskrcnn_config = yolact_resnet101_config.copy({
+    'name': 'yolact_resnet101_maskrcnn',
+    'mask_proto_src': 2,
+    'mask_proto_net': [(256, 3, {'padding': 1})] * 4 + [(256, -2, {'stride': 2}), (256, 1, {})],
+})
+
+# Start of Ablations
+yolact_resnet101_maskrcnn_1_config = yolact_resnet101_maskrcnn_config.copy({
+    'name': 'yolact_resnet101_maskrcnn_1',
+    'use_yolo_regressors': False,
+})
+yolact_resnet101_maskrcnn_2_config = yolact_resnet101_maskrcnn_config.copy({
+    'name': 'yolact_resnet101_maskrcnn_2',
+    'use_yolo_regressors': False,
+    'mask_proto_prototype_activation': activation_func.sigmoid,
+})
+yolact_resnet101_maskrcnn_3_config = yolact_resnet101_maskrcnn_config.copy({
+    'name': 'yolact_resnet101_maskrcnn_3',
+    'use_yolo_regressors': False,
+    'mask_proto_prototype_activation': activation_func.sigmoid,
+    'use_prediction_module': True,
+})
+yolact_resnet101_maskrcnn_4_config = yolact_resnet101_maskrcnn_config.copy({
+    'name': 'yolact_resnet101_maskrcnn_4',
+    'use_yolo_regressors': False,
+    'mask_proto_prototype_activation': activation_func.sigmoid,
+    'use_prediction_module': True,
+    'mask_proto_bias': True,
+})
+yolact_resnet101_maskrcnn_5_config = yolact_resnet101_maskrcnn_config.copy({
+    'name': 'yolact_resnet101_maskrcnn_5',
+    'use_yolo_regressors': False,
+    'mask_proto_prototype_activation': activation_func.sigmoid,
+    'use_prediction_module': True,
+    'mask_proto_bias': True,
+    'mask_proto_mask_activation': activation_func.none,
+})
+yolact_resnet101_maskrcnn_6_config = yolact_resnet101_maskrcnn_config.copy({
+    'name': 'yolact_resnet101_maskrcnn_6',
+    'use_yolo_regressors': False,
+    'mask_proto_prototype_activation': activation_func.sigmoid,
+    'use_prediction_module': True,
+    'mask_proto_bias': True,
+    'mask_proto_mask_activation': activation_func.relu,
+})
+
+# Same config just with a different name so we can test bug fixes
+yrm1_config = yolact_resnet101_maskrcnn_1_config.copy({
+    'name': 'yrm1',
+    'max_iter': 600000,
+})
+
+# Ablations 2: Electric Boogaloo
+yrm7_config = yolact_resnet101_maskrcnn_config.copy({
+    'name': 'yrm7',
+    'use_yolo_regressors': False,
+    'mask_proto_coeff_activation': activation_func.sigmoid,
+    'mask_proto_prototype_activation': activation_func.sigmoid,
+    'mask_proto_mask_activation': activation_func.none,
+})
+yrm8_config = yolact_resnet101_maskrcnn_config.copy({
+    'name': 'yrm8',
+    'use_yolo_regressors': False,
+    'mask_proto_coeff_activation': activation_func.softmax,
+    'mask_proto_prototype_activation': activation_func.sigmoid,
+    'mask_proto_mask_activation': activation_func.none,
+})
+yrm9_config = yolact_resnet101_maskrcnn_config.copy({
+    'name': 'yrm9',
+    'use_yolo_regressors': False,
+    'mask_proto_coeff_activation': activation_func.sigmoid,
+    'mask_proto_prototype_activation': activation_func.sigmoid,
+    'mask_proto_mask_activation': activation_func.none,
+    'mask_proto_crop': False,
+})
+yrm10_config = yolact_resnet101_maskrcnn_config.copy({
+    'name': 'yrm10',
+    'use_yolo_regressors': False,
+    'mask_proto_loss': 'l1',
+})
+yrm11_config = yolact_resnet101_maskrcnn_config.copy({
+    'name': 'yrm11',
+    'use_yolo_regressors': False,
+    'mask_proto_loss': 'disj',
+})
+yrm12_config = yolact_resnet101_maskrcnn_config.copy({
+    'name': 'yrm12',
+    'use_yolo_regressors': False,
+    'mask_proto_coeff_activation': activation_func.none,
+    'mask_proto_prototype_activation': activation_func.relu,
+    'mask_proto_mask_activation': activation_func.sigmoid,
+})
+yrm13_config = yolact_resnet101_maskrcnn_config.copy({
+    'name': 'yrm13',
+    'use_yolo_regressors': False,
+    'mask_proto_crop': False,
+})
+yrm13_35k_config = yrm13_config.copy({
+    'name': 'yrm13_35k',
+    'dataset': coco2017_dataset,
+})
+
+# This config is to emulate the DSSD SSD513 training parameters for an exact comparison.
+yrm13_dssd_35k_config = yrm13_config.copy({
+    'name': 'yrm13_dssd_35k',
+    'dataset': coco2017_dataset,
+
+    # Make sure the batch size is 20 for this
+    'lr_steps': (160000, 220000, 240000),
+    'max_iter': 240000,
+})
+
+yrm14_config = yolact_resnet101_maskrcnn_1_config.copy({
+    'name': 'yrm14',
+    'mask_proto_src': 3,
+})
+
+yrm15_config = yolact_resnet101_maskrcnn_1_config.copy({
+    'name': 'yrm15',
+    'negative_iou_threshold': 0.3,
+})
+yrm16_config = yolact_resnet101_maskrcnn_1_config.copy({
+    'name': 'yrm16',
+    'mask_proto_normalize_mask_loss_by_sqrt_area': True,
+    'mask_alpha': yolact_resnet101_maskrcnn_1_config.mask_alpha * 30,
+})
+yrm16_2_config = yolact_resnet101_maskrcnn_1_config.copy({
+    'name': 'yrm16_2',
+    'mask_proto_normalize_mask_loss_by_sqrt_area': True,
+    'mask_alpha': yolact_resnet101_maskrcnn_1_config.mask_alpha * 30,
+})
+yrm17_config = yrm13_config.copy({
+    'name': 'yrm17',
+    'mask_proto_use_grid': True,
+})
+
+
+fixed_ssd_config = yrm13_config.copy({
+    'name': 'fixed_ssd',
+
+    'backbone': resnet101_backbone.copy({
+        'selected_layers': list(range(2, 8)),
+        
+        # Numbers derived from SSD300
+        #
+        # Usually, you'd encode these scales as pixel width and height. 
+        # However, if you then increase your input image size, your anchors will be way too small.
+        # To get around that, I encode relative size as scale / convout_size.
+        #
+        # Wait, hold on a second. That doesn't fix that problem whatsoever.
+        # TODO: Encode scales as relative to image size, not convout size.
+        #
+        # Okay, maybe the reasoning could be relative receptive field size.
+        # For instance, a scale of 1 is what one convout pixel directly sees as input from the image.
+        # Of course, there are a lot of 3x3 kernels in here so hopefully the receptive field is larger
+        # than just 1. But you really don't observe that to be the case, do you? ¯\_(ツ)_/¯
+        'pred_scales': [
+            [3.5, 4.95], # 30 / 300 * 35, sqrt((30 / 300) * (60 / 300)) * 35
+            [3.6, 4.90], #
+            [3.3, 4.02], # In general,
+            [2.7, 3.10], #   min / 300 * conv_out_size,
+            [2.1, 2.37], #   sqrt((min / 300) * (max / 300)) * conv_out_size
+            [1.8, 1.92], #
+        ],
+        'pred_aspect_ratios': [ [[1, sqrt(2), 1/sqrt(2), sqrt(3), 1/sqrt(3)][:n], [1]] for n in [3, 5, 5, 5, 3, 3] ],
+    }),
+
+})
+
+fixed_ssd_gn_config = fixed_ssd_config.copy({
+    'name': 'fixed_ssd_gn',
+    
+    'backbone': resnet101_gn_backbone.copy({
+        'selected_layers': list(range(2, 8)),
+        'pred_scales': [[3.5, 4.95], [3.6, 4.90], [3.3, 4.02], [2.7, 3.10], [2.1, 2.37], [1.8, 1.92]],
+        'pred_aspect_ratios': [ [[1, sqrt(2), 1/sqrt(2), sqrt(3), 1/sqrt(3)][:n], [1]] for n in [3, 5, 5, 5, 3, 3] ],
+    })
+})
+
+yrm18_config = yrm13_config.copy({
+    'name': 'yrm18',
+    'mask_proto_coeff_activation': activation_func.none,
+    'backbone': fixed_ssd_config.backbone,
+})
+
+yrm19_config = yrm18_config.copy({
+    'name': 'yrm19',
+    'mask_proto_coeff_gate': True,
+})
+
+yrm20_config = fixed_ssd_config.copy({
+    'name': 'yrm20',
+    'use_prediction_module': True,
+})
+
+# This config will not work anymore (it was a bug)
+# Any configs based off of it will also not work
+yrm21_config = fixed_ssd_config.copy({
+    'name': 'yrm21',
+    # This option doesn't exist anymore
+    'mask_proto_replace_deconv_with_upsample': True,
+})
+
+yrm22_config = fixed_ssd_config.copy({
+    'name': 'yrm22',
+    'mask_proto_net': [(256, 3, {'padding': 1})] * 4 + [(None, -2, {}), (256, 3, {'padding': 1})] * 2 + [(256, 1, {})],
+})
+
+yrm22_gn_config = fixed_ssd_gn_config.copy({
+    'name': 'yrm22_gn',
+    'mask_proto_net': [(256, 3, {'padding': 1})] * 4 + [(None, -2, {}), (256, 3, {'padding': 1})] * 2 + [(256, 1, {})],
+    'crowd_iou_threshold': 0.7,
+    'lr_steps': (280000, 410000, 458000),
+    'max_iter': 458000,
+})
+
+yrm22_gn_highlr_config = yrm22_gn_config.copy({
+    'name': 'yrm22_gn_highlr',
+    'lr': 2e-3
+})
+
+yrm22_2_config = yrm22_config.copy({
+    'name': 'yrm22_2',
+    'crowd_iou_threshold': 1,
+})
+
+yrm22_crowd_config = yrm22_config.copy({
+    'name': 'yrm22_crowd',
+    'crowd_iou_threshold': 0.7,
+})
+
+# Continue training with crowds to see if anything improves
+yrm22_long_config = yrm22_config.copy({
+    'name': 'yrm22_long',
+    'crowd_iou_threshold': 0.7,
+    'lr_steps': (0, 280000, 360000, 400000),
+})
+
+yrm22_nopad_config = yrm22_crowd_config.copy({
+    'name': 'yrm22_nopad',
+    'mask_proto_net': [(256, 3, {'padding': 0})] * 4 + [(None, -2, {}), (256, 3, {'padding': 0})] * 2 + [(256, 1, {})],
+})
+
+yrm22_nodecay_config = yrm22_crowd_config.copy({
+    'name': 'yrm22_nodecay',
+    'decay': 0,
+})
+
+yrm22_freezebn_config = yrm22_crowd_config.copy({
+    'name': 'yrm22_freezebn',
+    'freeze_bn': True,
+})
+
+yrm22_fewerproto_config = yrm22_crowd_config.copy({
+    'name': 'yrm22_fewerproto',
+    'mask_proto_net': [(256, 3, {'padding': 1})] * 4 + [(None, -2, {}), (256, 3, {'padding': 1})] * 2 + [(128, 1, {})],
+})
+
+yrm22_muchfewerproto_config = yrm22_crowd_config.copy({
+    'name': 'yrm22_muchfewerproto',
+    'mask_proto_net': [(256, 3, {'padding': 1})] * 4 + [(None, -2, {}), (256, 3, {'padding': 1})] * 2 + [(64, 1, {})],
+})
+
+yrm22_newreg_config = yrm22_crowd_config.copy({
+    'name': 'yrm22_newreg',
+    'gamma': 0.3, # approx sqrt(0.1)
+    'lr_steps': (140000, 260000, 310000, 360000, 380000, 400000),
+})
+
+yrm22_optimanchor_config = yrm22_newreg_config.copy({
+    'name': 'yrm22_optimanchor',
+    'backbone': yrm22_newreg_config.backbone.copy({
+        'pred_scales': [[1.73, 2.96], [3.12, 2.44, 1.01], [2.09, 2.25, 3.32], [0.90, 2.17, 3.00], [1.03, 2.16], [0.75]],
+        'pred_aspect_ratios': [[[0.59, 0.95], [0.62, 1.18]], [[0.49, 0.75], [0.68, 1.26], [0.64, 1.57]], [[1.94, 1.28], [0.56, 0.84], [0.62, 1.13]], [[1.66, 2.63], [0.51, 1.82], [1.28, 0.76]], [[0.45, 2.43], [0.97]], [[1.88]]]
+    }),
+    'mask_proto_net': [(256, 3, {'padding': 1})] * 4 + [(None, -2, {}), (256, 3, {'padding': 1})] * 2 + [(128, 1, {})]
+})
+
+yrm22_coeffdiv_config = yrm22_newreg_config.copy({
+    'name': 'yrm22_coeffdiv',
+    'mask_proto_net': [(256, 3, {'padding': 1})] * 4 + [(None, -2, {}), (256, 3, {'padding': 1})] * 2 + [(128, 1, {})],
+    'mask_proto_coeff_diversity_loss': True,
+
+    'use_coeff_nms': True,
+})
+
+yrm22_darknet_config = yrm22_newreg_config.copy({
+    'name': 'yrm22_darknet',
+    'mask_proto_net': [(256, 3, {'padding': 1})] * 4 + [(None, -2, {}), (256, 3, {'padding': 1})] * 2 + [(128, 1, {})],
+
+    'backbone': darknet53_backbone,
+    'mask_proto_src': 3,
+})
+
+yrm16_3_config = yrm21_config.copy({
+    'name': 'yrm16_3',
+    'mask_proto_normalize_mask_loss_by_sqrt_area': True,
+    'mask_alpha': yrm21_config.mask_alpha * 30,
+})
+
+yrm23_config = yrm21_config.copy({
+    'name': 'yrm23',
+    'extra_layers': (0, 0, 1),
+})
+
+yrm24_config = yrm21_config.copy({
+    'name': 'yrm24',
+    'train_boxes': False,
+})
+
+yrm32_config = yrm22_newreg_config.copy({
+    'name': 'yrm32',
+    'freeze_bn': False,
+    'decay': 1e-4,
+    'mask_proto_net': [(256, 3, {'padding': 1})] * 4 + [(None, -2, {}), (256, 3, {'padding': 1})] * 2 + [(128, 1, {})],
+    'extra_head_net': [(512, 3, {'padding': 1})] + [(256, 3, {'padding': 1})] * 2 + [(512, 3, {'padding': 1}), (1024, 3, {'padding': 1})],
+    'head_layer_params': {'kernel_size': 1, 'padding': 0},
+})
+
+yrm32_protofeat_config = yrm32_config.copy({
+    'name': 'yrm32_protoin',
+    'mask_proto_prototypes_as_features': True,
+    'mask_proto_prototypes_as_features_no_grad': True,
+})
+
+yrm32_massivelad_config = yrm32_config.copy({
+    'name': 'yrm32_massivelad',
+    'extra_head_net': None,
+    'head_layer_params': {'kernel_size': 3, 'padding': 1},
+    'mask_proto_net': [(256, 3, {'padding': 1})] * 3 + 
+        [(None, -2, {}), (256, 3, {'padding': 1})] +
+        [(None, -2, {}), (128, 3, {'padding': 1})] +
+        [(None, -2, {}), ( 64, 3, {'padding': 1})] +
+        [(64, 1, {})],
+})
+
+yrm32_othermassivelad_config = yrm32_config.copy({
+    'name': 'yrm32_othermassivelad',
+    'mask_proto_net': [(256, 3, {'padding': 1})] * 3 + 
+        [(None, -2, {}), (256, 3, {'padding': 1})] +
+        [(None, -2, {}), (128, 3, {'padding': 1})] +
+        [(None, -2, {}), ( 64, 3, {'padding': 1})] +
+        [(64, 1, {})],
+})
+
+yrm32_bnmassivelad_config = yrm32_othermassivelad_config.copy({
+    'name': 'yrm32_bnmassivelad',
+    'freeze_bn': False,
+})
+
+yrm32_absoluteunit_config = yrm32_massivelad_config.copy({
+    'name': 'yrm32_absoluteunit',
+    'mask_proto_net': [(256, 3, {'padding': 1})] * 2 + 
+        [(None, -2, {}), (256, 3, {'padding': 1})] +
+        [(None, -2, {}), (128, 3, {'padding': 1})] +
+        [(None, -2, {}), ( 64, 3, {'padding': 1})] +
+        [(None, -2, {}), ( 64, 3, {'padding': 1})] +
+        [(64, 1, {})],
+})
+
+# Atrous!
+yrm34_config = yrm32_config.copy({
+    'name': 'yrm34',
+    'backbone': yrm32_config.backbone.copy({
+        'args': (yrm32_config.backbone.args[0], [2]),
+
+        'selected_layers': list(range(2, 8)),
+        'pred_scales': [[3.76], [3.72], [3.58], [3.14], [2.75], [2.12]],
+        'pred_aspect_ratios': [[[0.86, 1.51, 0.55]], [[0.84, 1.45, 0.49]], [[0.88, 1.43, 0.52]], [[0.96, 1.61, 0.60]], [[0.91, 1.32, 0.66]], [[0.74, 1.22, 0.90]]]}),
+    'extra_head_net': [(512, 3, {'padding': 1})] + [(512, 3, {'padding': 1}), (1024, 3, {'padding': 1})],
+    'mask_proto_net': [(256, 3, {'padding': 1})] * 4 + [(None, -2, {}), (256, 3, {'padding': 1})] * 2 + [(128, 1, {})],
+    'freeze_bn': True,
+})
+
+yrm34b_config = yrm34_config.copy({
+    'name': 'yrm34b',
+    'backbone': yrm34_config.backbone.copy({
+        'scales': [[3.91, 2.31], [3.39, 1.86], [3.20, 2.93], [2.69, 2.62], [2.63, 2.05], [2.13]],
+        'aspect_ratios': [[[0.66], [0.82]], [[0.61, 1.20], [1.30]], [[0.62, 1.02], [0.48, 1.60]], [[0.92, 1.66,
+0.63], [0.43]], [[1.68, 0.98, 0.63], [0.59, 1.89, 1.36]], [[1.20, 0.86]]]
+    })
+})
+
+yrm34c_config = yrm22_config.copy({
+    'name': 'yrm34c',
+
+    'backbone': yrm22_config.backbone.copy({
+        'selected_layers': list(range(1, 7)),
+
+        'pred_scales': [[3.91, 2.31], [3.39, 1.86], [3.20, 2.93], [2.69, 2.62], [2.63, 2.05], [2.13]],
+        'pred_aspect_ratios': [[[0.66], [0.82]], [[0.61, 1.20], [1.30]], [[0.62, 1.02], [0.48, 1.60]], [[0.92, 1.66,
+0.63], [0.43]], [[1.68, 0.98, 0.63], [0.59, 1.89, 1.36]], [[1.20, 0.86]]]
+    }),
+    
+    'mask_proto_net': [(256, 3, {'padding': 1})] * 4 + [(None, -2, {}), (256, 3, {'padding': 1})] * 2 + [(128, 1, {})],
+})
+
+yrm22_test_onegpu_config = yrm22_freezebn_config.copy({
+    'name': 'yrm22_test_onegpu'
+})
+yrm22_test_twogpu_config = yrm22_freezebn_config.copy({
+    'name': 'yrm22_test_twogpu'
+})
+
 yrm35_config = yrm22_config.copy({
     'name': 'yrm35',
     'mask_proto_normalize_emulate_roi_pooling': True,
@@ -1307,72 +1818,6 @@
     'mask_alpha': dev_base_config.mask_alpha * 2000,
 })
 
-dev_mask_scoring_config = dev_base_config.copy({
-    'name': 'dev_mask_scoring',
-
-    'use_mask_scoring': True,
-    'mask_scoring_alpha': 2,
-})
-
-
-
-
-yolact_base_config = yrm35_tweakedscales2_config.copy({
-    'name': 'yolact_base',
-
-    'max_size': 550,
-    'mask_proto_net': [(256, 3, {'padding': 1})] * 3 + [(None, -2, {}), (256, 3, {'padding': 1})] + [(32, 1, {})],
-    'use_semantic_segmentation_loss': True,
-
-    'lr_steps': (280000, 600000, 700000, 750000),
-    'max_iter': 800000,
-})
-
-yolact_im400_config = yolact_base_config.copy({
-    'name': 'yolact_im400',
-
-    'max_size': 400,
-    'backbone': yolact_base_config.backbone.copy({
-        'pred_scales': [[int(x[0] / yolact_base_config.max_size * 400)] for x in yolact_base_config.backbone.pred_scales],
-    }),
-})
-
-yolact_im700_config = yolact_base_config.copy({
-    'name': 'yolact_im700',
-
-    'masks_to_train': 300,
-    'max_size': 700,
-    'backbone': yolact_base_config.backbone.copy({
-        'pred_scales': [[int(x[0] / yolact_base_config.max_size * 700)] for x in yolact_base_config.backbone.pred_scales],
-    }),
-})
-
-yolact_darknet53_config = yolact_base_config.copy({
-    'name': 'yolact_darknet53',
-
-    'backbone': darknet53_backbone.copy({
-        'selected_layers': list(range(2, 5)),
-        
-        'pred_scales': yolact_base_config.backbone.pred_scales,
-        'pred_aspect_ratios': yolact_base_config.backbone.pred_aspect_ratios,
-        'use_pixel_scales': True,
-    }),
-})
-
-yolact_resnet50_config = yolact_base_config.copy({
-    'name': 'yolact_resnet50',
-
-    'backbone': resnet50_backbone.copy({
-        'selected_layers': list(range(1, 4)),
-        
-        'pred_scales': yolact_base_config.backbone.pred_scales,
-        'pred_aspect_ratios': yolact_base_config.backbone.pred_aspect_ratios,
-        'use_pixel_scales': True,
-    }),
-})
-=======
->>>>>>> 24de8bc3
-
 
 # Default config
 cfg = yolact_base_config.copy()
